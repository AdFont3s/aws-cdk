import * as codebuild from '@aws-cdk/aws-codebuild';
import * as codepipeline from '@aws-cdk/aws-codepipeline';
import * as iam from '@aws-cdk/aws-iam';
import * as cdk from '@aws-cdk/core';
<<<<<<< HEAD
import { CodeStarConnectionsSourceAction } from '..';
=======
import { Construct } from 'constructs';
import { BitBucketSourceAction } from '..';
>>>>>>> 2819b32e
import { Action } from '../action';
import { CodeCommitSourceAction } from '../codecommit/source-action';

/**
 * The type of the CodeBuild action that determines its CodePipeline Category -
 * Build, or Test.
 * The default is Build.
 */
export enum CodeBuildActionType {
  /**
   * The action will have the Build Category.
   * This is the default.
   */
  BUILD,

  /**
   * The action will have the Test Category.
   */
  TEST
}

/**
 * Construction properties of the {@link CodeBuildAction CodeBuild build CodePipeline action}.
 */
export interface CodeBuildActionProps extends codepipeline.CommonAwsActionProps {
  /**
   * The source to use as input for this action.
   */
  readonly input: codepipeline.Artifact;

  /**
   * The list of additional input Artifacts for this action.
   *
   * The directories the additional inputs will be available at are available
   * during the project's build in the CODEBUILD_SRC_DIR_<artifact-name> environment variables.
   * The project's build always starts in the directory with the primary input artifact checked out,
   * the one pointed to by the {@link input} property.
   * For more information,
   * see https://docs.aws.amazon.com/codebuild/latest/userguide/sample-multi-in-out.html .
   */
  readonly extraInputs?: codepipeline.Artifact[];

  /**
   * The list of output Artifacts for this action.
   * **Note**: if you specify more than one output Artifact here,
   * you cannot use the primary 'artifacts' section of the buildspec;
   * you have to use the 'secondary-artifacts' section instead.
   * See https://docs.aws.amazon.com/codebuild/latest/userguide/sample-multi-in-out.html
   * for details.
   *
   * @default the action will not have any outputs
   */
  readonly outputs?: codepipeline.Artifact[];

  /**
   * The action's Project.
   */
  readonly project: codebuild.IProject;

  /**
   * The type of the action that determines its CodePipeline Category -
   * Build, or Test.
   *
   * @default CodeBuildActionType.BUILD
   */
  readonly type?: CodeBuildActionType;

  /**
   * The environment variables to pass to the CodeBuild project when this action executes.
   * If a variable with the same name was set both on the project level, and here,
   * this value will take precedence.
   *
   * @default - No additional environment variables are specified.
   */
  readonly environmentVariables?: { [name: string]: codebuild.BuildEnvironmentVariable };

  /**
   * Whether to check for the presence of any secrets in the environment variables of the default type, BuildEnvironmentVariableType.PLAINTEXT.
   * Since using a secret for the value of that kind of variable would result in it being displayed in plain text in the AWS Console,
   * the construct will throw an exception if it detects a secret was passed there.
   * Pass this property as false if you want to skip this validation,
   * and keep using a secret in a plain text environment variable.
   *
   * @default true
   */
  readonly checkSecretsInPlainTextEnvVariables?: boolean;

  /**
   * Trigger a batch build.
   *
   * Enabling this will enable batch builds on the CodeBuild project.
   *
   * @default false
   */
  readonly executeBatchBuild?: boolean;
}

/**
 * CodePipeline build action that uses AWS CodeBuild.
 */
export class CodeBuildAction extends Action {
  private readonly props: CodeBuildActionProps;

  constructor(props: CodeBuildActionProps) {
    super({
      ...props,
      category: props.type === CodeBuildActionType.TEST
        ? codepipeline.ActionCategory.TEST
        : codepipeline.ActionCategory.BUILD,
      provider: 'CodeBuild',
      artifactBounds: { minInputs: 1, maxInputs: 5, minOutputs: 0, maxOutputs: 5 },
      inputs: [props.input, ...props.extraInputs || []],
      resource: props.project,
    });

    this.props = props;
  }

  /**
   * Reference a CodePipeline variable defined by the CodeBuild project this action points to.
   * Variables in CodeBuild actions are defined using the 'exported-variables' subsection of the 'env'
   * section of the buildspec.
   *
   * @param variableName the name of the variable to reference.
   *   A variable by this name must be present in the 'exported-variables' section of the buildspec
   *
   * @see https://docs.aws.amazon.com/codebuild/latest/userguide/build-spec-ref.html#build-spec-ref-syntax
   */
  public variable(variableName: string): string {
    return this.variableExpression(variableName);
  }

  protected bound(scope: Construct, _stage: codepipeline.IStage, options: codepipeline.ActionBindOptions):
  codepipeline.ActionConfig {
    // check for a cross-account action if there are any outputs
    if ((this.actionProperties.outputs || []).length > 0) {
      const pipelineStack = cdk.Stack.of(scope);
      const projectStack = cdk.Stack.of(this.props.project);
      if (pipelineStack.account !== projectStack.account) {
        throw new Error('A cross-account CodeBuild action cannot have outputs. ' +
          'This is a known CodeBuild limitation. ' +
          'See https://github.com/aws/aws-cdk/issues/4169 for details');
      }
    }

    // grant the Pipeline role the required permissions to this Project
    options.role.addToPolicy(new iam.PolicyStatement({
      resources: [this.props.project.projectArn],
      actions: [
        `codebuild:${this.props.executeBatchBuild ? 'BatchGetBuildBatches' : 'BatchGetBuilds'}`,
        `codebuild:${this.props.executeBatchBuild ? 'StartBuildBatch' : 'StartBuild'}`,
        `codebuild:${this.props.executeBatchBuild ? 'StopBuildBatch' : 'StopBuild'}`,
      ],
    }));

    // allow the Project access to the Pipeline's artifact Bucket
    // but only if the project is not imported
    // (ie., has a role) - otherwise, the IAM library throws an error
    if (this.props.project.role) {
      if ((this.actionProperties.outputs || []).length > 0) {
        options.bucket.grantReadWrite(this.props.project);
      } else {
        options.bucket.grantRead(this.props.project);
      }
    }

    if (this.props.project instanceof codebuild.Project) {
      this.props.project.bindToCodePipeline(scope, {
        artifactBucket: options.bucket,
      });
    }

    for (const inputArtifact of this.actionProperties.inputs || []) {
      // if any of the inputs come from the CodeStarConnectionsSourceAction
      // with codeBuildCloneOutput=true,
      // grant the Project's Role to use the connection
      const connectionArn = inputArtifact.getMetadata(CodeStarConnectionsSourceAction._CONNECTION_ARN_PROPERTY);
      if (connectionArn) {
        this.props.project.addToRolePolicy(new iam.PolicyStatement({
          actions: ['codestar-connections:UseConnection'],
          resources: [connectionArn],
        }));
      }

      // if any of the inputs come from the CodeCommitSourceAction
      // with codeBuildCloneOutput=true,
      // grant the Project's Role git pull access to the repository
      const codecommitRepositoryArn = inputArtifact.getMetadata(CodeCommitSourceAction._FULL_CLONE_ARN_PROPERTY);
      if (codecommitRepositoryArn) {
        this.props.project.addToRolePolicy(new iam.PolicyStatement({
          actions: ['codecommit:GitPull'],
          resources: [codecommitRepositoryArn],
        }));
      }
    }

    const configuration: any = {
      ProjectName: this.props.project.projectName,
      EnvironmentVariables: this.props.environmentVariables &&
        cdk.Stack.of(scope).toJsonString(codebuild.Project.serializeEnvVariables(this.props.environmentVariables,
          this.props.checkSecretsInPlainTextEnvVariables ?? true, this.props.project)),
    };
    if ((this.actionProperties.inputs || []).length > 1) {
      // lazy, because the Artifact name might be generated lazily
      configuration.PrimarySource = cdk.Lazy.string({ produce: () => this.props.input.artifactName });
    }
    if (this.props.executeBatchBuild) {
      configuration.BatchEnabled = 'true';
      this.props.project.enableBatchBuilds();
    }
    return {
      configuration,
    };
  }
}<|MERGE_RESOLUTION|>--- conflicted
+++ resolved
@@ -2,12 +2,8 @@
 import * as codepipeline from '@aws-cdk/aws-codepipeline';
 import * as iam from '@aws-cdk/aws-iam';
 import * as cdk from '@aws-cdk/core';
-<<<<<<< HEAD
 import { CodeStarConnectionsSourceAction } from '..';
-=======
 import { Construct } from 'constructs';
-import { BitBucketSourceAction } from '..';
->>>>>>> 2819b32e
 import { Action } from '../action';
 import { CodeCommitSourceAction } from '../codecommit/source-action';
 
