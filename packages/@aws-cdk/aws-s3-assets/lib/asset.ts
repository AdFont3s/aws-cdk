--- conflicted
+++ resolved
@@ -8,17 +8,7 @@
 import { Construct } from 'constructs';
 import { toSymlinkFollow } from './compat';
 
-<<<<<<< HEAD
-// keep this import separate from other imports to reduce chance for merge conflicts with v2-main
-// eslint-disable-next-line no-duplicate-imports, import/order
-import { Construct as CoreConstruct } from '@aws-cdk/core';
-
 export interface AssetOptions extends assets.CopyOptions, cdk.FileCopyOptions, cdk.AssetOptions {
-=======
-const ARCHIVE_EXTENSIONS = ['.zip', '.jar'];
-
-export interface AssetOptions extends assets.CopyOptions, cdk.AssetOptions {
->>>>>>> 5fc8c67a
   /**
    * A list of principals that should be able to read this asset from S3.
    * You can use `asset.grantRead(principal)` to grant read permissions later.
