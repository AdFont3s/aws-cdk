import * as ec2 from '@aws-cdk/aws-ec2';
import { Lazy, Resource, Stack } from '@aws-cdk/core';
import { Construct } from 'constructs';
import { BaseService, BaseServiceOptions, DeploymentControllerType, IBaseService, IService, LaunchType, PropagatedTagSource } from '../base/base-service';
import { fromServiceAtrributes } from '../base/from-service-attributes';
import { NetworkMode, TaskDefinition } from '../base/task-definition';
import { ICluster } from '../cluster';
import { CfnService } from '../ecs.generated';
import { PlacementConstraint, PlacementStrategy } from '../placement';

/**
 * The properties for defining a service using the EC2 launch type.
 */
export interface Ec2ServiceProps extends BaseServiceOptions {
  /**
   * The task definition to use for tasks in the service.
   *
   * [disable-awslint:ref-via-interface]
   */
  readonly taskDefinition: TaskDefinition;

  /**
   * Specifies whether the task's elastic network interface receives a public IP address.
   * If true, each task will receive a public IP address.
   *
   * This property is only used for tasks that use the awsvpc network mode.
   *
   * @default false
   */
  readonly assignPublicIp?: boolean;

  /**
   * The subnets to associate with the service.
   *
   * This property is only used for tasks that use the awsvpc network mode.
   *
   * @default - Public subnets if `assignPublicIp` is set, otherwise the first available one of Private, Isolated, Public, in that order.
   */
  readonly vpcSubnets?: ec2.SubnetSelection;

  /**
   * The security groups to associate with the service. If you do not specify a security group, the default security group for the VPC is used.
   *
   * This property is only used for tasks that use the awsvpc network mode.
   *
   * @default - A new security group is created.
   * @deprecated use securityGroups instead.
   */
  readonly securityGroup?: ec2.ISecurityGroup;

  /**
   * The security groups to associate with the service. If you do not specify a security group, the default security group for the VPC is used.
   *
   * This property is only used for tasks that use the awsvpc network mode.
   *
   * @default - A new security group is created.
   */
  readonly securityGroups?: ec2.ISecurityGroup[];

  /**
   * The placement constraints to use for tasks in the service. For more information, see
   * [Amazon ECS Task Placement Constraints](https://docs.aws.amazon.com/AmazonECS/latest/developerguide/task-placement-constraints.html).
   *
   * @default - No constraints.
   */
  readonly placementConstraints?: PlacementConstraint[];

  /**
   * The placement strategies to use for tasks in the service. For more information, see
   * [Amazon ECS Task Placement Strategies](https://docs.aws.amazon.com/AmazonECS/latest/developerguide/task-placement-strategies.html).
   *
   * @default - No strategies.
   */
  readonly placementStrategies?: PlacementStrategy[];

  /**
   * Specifies whether the service will use the daemon scheduling strategy.
   * If true, the service scheduler deploys exactly one task on each container instance in your cluster.
   *
   * When you are using this strategy, do not specify a desired number of tasks orany task placement strategies.
   *
   * @default false
   */
  readonly daemon?: boolean;

  /**
   * Specifies whether to propagate the tags from the task definition or the service to the tasks in the service.
   * Tags can only be propagated to the tasks within the service during service creation.
   *
   * @deprecated Use `propagateTags` instead.
   * @default PropagatedTagSource.NONE
   */
  readonly propagateTaskTagsFrom?: PropagatedTagSource;
}

/**
 * The interface for a service using the EC2 launch type on an ECS cluster.
 */
export interface IEc2Service extends IService {

}

/**
 * The properties to import from the service using the EC2 launch type.
 */
export interface Ec2ServiceAttributes {
  /**
   * The cluster that hosts the service.
   */
  readonly cluster: ICluster;

  /**
   * The service ARN.
   *
   * @default - either this, or {@link serviceName}, is required
   */
  readonly serviceArn?: string;

  /**
   * The name of the service.
   *
   * @default - either this, or {@link serviceArn}, is required
   */
  readonly serviceName?: string;
}

/**
 * This creates a service using the EC2 launch type on an ECS cluster.
 *
 * @resource AWS::ECS::Service
 */
export class Ec2Service extends BaseService implements IEc2Service {

  /**
   * Imports from the specified service ARN.
   */
  public static fromEc2ServiceArn(scope: Construct, id: string, ec2ServiceArn: string): IEc2Service {
    class Import extends Resource implements IEc2Service {
      public readonly serviceArn = ec2ServiceArn;
      public readonly serviceName = Stack.of(scope).parseArn(ec2ServiceArn).resourceName as string;
    }
    return new Import(scope, id);
  }

  /**
   * Imports from the specified service attrributes.
   */
  public static fromEc2ServiceAttributes(scope: Construct, id: string, attrs: Ec2ServiceAttributes): IBaseService {
    return fromServiceAtrributes(scope, id, attrs);
  }

  private readonly constraints: CfnService.PlacementConstraintProperty[];
  private readonly strategies: CfnService.PlacementStrategyProperty[];
  private readonly daemon: boolean;

  /**
   * Constructs a new instance of the Ec2Service class.
   */
  constructor(scope: Construct, id: string, props: Ec2ServiceProps) {
    if (props.daemon && props.desiredCount !== undefined) {
      throw new Error('Daemon mode launches one task on every instance. Don\'t supply desiredCount.');
    }

    if (props.daemon && props.maxHealthyPercent !== undefined && props.maxHealthyPercent !== 100) {
      throw new Error('Maximum percent must be 100 for daemon mode.');
    }

    if (props.minHealthyPercent !== undefined && props.maxHealthyPercent !== undefined && props.minHealthyPercent >= props.maxHealthyPercent) {
      throw new Error('Minimum healthy percent must be less than maximum healthy percent.');
    }

    if (!props.taskDefinition.isEc2Compatible) {
      throw new Error('Supplied TaskDefinition is not configured for compatibility with EC2');
    }

    if (props.propagateTags && props.propagateTaskTagsFrom) {
      throw new Error('You can only specify either propagateTags or propagateTaskTagsFrom. Alternatively, you can leave both blank');
    }

    if (props.securityGroup !== undefined && props.securityGroups !== undefined) {
      throw new Error('Only one of SecurityGroup or SecurityGroups can be populated.');
    }

    const propagateTagsFromSource = props.propagateTaskTagsFrom ?? props.propagateTags ?? PropagatedTagSource.NONE;

    super(scope, id, {
      ...props,
      desiredCount: props.desiredCount,
      maxHealthyPercent: props.daemon && props.maxHealthyPercent === undefined ? 100 : props.maxHealthyPercent,
      minHealthyPercent: props.daemon && props.minHealthyPercent === undefined ? 0 : props.minHealthyPercent,
      launchType: LaunchType.EC2,
      propagateTags: propagateTagsFromSource,
      enableECSManagedTags: props.enableECSManagedTags,
    },
    {
      cluster: props.cluster.clusterName,
      taskDefinition: props.deploymentController?.type === DeploymentControllerType.EXTERNAL ? undefined : props.taskDefinition.taskDefinitionArn,
      placementConstraints: Lazy.any({ produce: () => this.constraints }, { omitEmptyArray: true }),
      placementStrategies: Lazy.any({ produce: () => this.strategies }, { omitEmptyArray: true }),
      schedulingStrategy: props.daemon ? 'DAEMON' : 'REPLICA',
    }, props.taskDefinition);

    this.constraints = [];
    this.strategies = [];
    this.daemon = props.daemon || false;

    let securityGroups;
    if (props.securityGroup !== undefined) {
      securityGroups = [props.securityGroup];
    } else if (props.securityGroups !== undefined) {
      securityGroups = props.securityGroups;
    }

    if (props.taskDefinition.networkMode === NetworkMode.AWS_VPC) {
      this.configureAwsVpcNetworkingWithSecurityGroups(props.cluster.vpc, props.assignPublicIp, props.vpcSubnets, securityGroups);
    } else {
      // Either None, Bridge or Host networking. Copy SecurityGroups from ASG.
      // We have to be smart here -- by default future Security Group rules would be created
      // in the Cluster stack. However, if the Cluster is in a different stack than us,
      // that will lead to a cyclic reference (we point to that stack for the cluster name,
      // but that stack will point to the ALB probably created right next to us).
      //
      // In that case, reference the same security groups but make sure new rules are
      // created in the current scope (i.e., this stack)
      validateNoNetworkingProps(props);
      this.connections.addSecurityGroup(...securityGroupsInThisStack(this, props.cluster.connections.securityGroups));
    }

    this.addPlacementConstraints(...props.placementConstraints || []);
    this.addPlacementStrategies(...props.placementStrategies || []);

    this.node.addValidation({
      validate: () => !this.taskDefinition.defaultContainer ? ['A TaskDefinition must have at least one essential container'] : [],
    });
<<<<<<< HEAD
=======

    this.node.addValidation({ validate: () => this.validateEc2Service() });
>>>>>>> 94c1750a
  }

  /**
   * Adds one or more placement strategies to use for tasks in the service. For more information, see
   * [Amazon ECS Task Placement Strategies](https://docs.aws.amazon.com/AmazonECS/latest/developerguide/task-placement-strategies.html).
   */
  public addPlacementStrategies(...strategies: PlacementStrategy[]) {
    if (strategies.length > 0 && this.daemon) {
      throw new Error("Can't configure placement strategies when daemon=true");
    }

    for (const strategy of strategies) {
      this.strategies.push(...strategy.toJson());
    }
  }

  /**
   * Adds one or more placement constraints to use for tasks in the service. For more information, see
   * [Amazon ECS Task Placement Constraints](https://docs.aws.amazon.com/AmazonECS/latest/developerguide/task-placement-constraints.html).
   */
  public addPlacementConstraints(...constraints: PlacementConstraint[]) {
    for (const constraint of constraints) {
      this.constraints.push(...constraint.toJson());
    }
  }

  /**
   * Validates this Ec2Service.
   */
  private validateEc2Service(): string[] {
    const ret = new Array<string>();
    if (!this.cluster.hasEc2Capacity) {
      ret.push('Cluster for this service needs Ec2 capacity. Call addXxxCapacity() on the cluster.');
    }
    return ret;
  }
}

/**
 * Validate combinations of networking arguments.
 */
function validateNoNetworkingProps(props: Ec2ServiceProps) {
  if (props.vpcSubnets !== undefined
    || props.securityGroup !== undefined
    || props.securityGroups !== undefined
    || props.assignPublicIp) {
    throw new Error('vpcSubnets, securityGroup(s) and assignPublicIp can only be used in AwsVpc networking mode');
  }
}

/**
 * Force security group rules to be created in this stack.
 *
 * For every security group, if the scope and the group are in different stacks, return
 * a fake "imported" security group instead. This will behave as the original security group,
 * but new Ingress and Egress rule resources will be added in the current stack instead of the
 * other one.
 */
function securityGroupsInThisStack(scope: Construct, groups: ec2.ISecurityGroup[]): ec2.ISecurityGroup[] {
  const thisStack = Stack.of(scope);

  let i = 1;
  return groups.map(group => {
    if (thisStack === Stack.of(group)) { return group; } // Simple case, just return the original one

    return ec2.SecurityGroup.fromSecurityGroupId(scope, `SecurityGroup${i++}`, group.securityGroupId, {
      allowAllOutbound: group.allowAllOutbound,
      mutable: true,
    });
  });
}

/**
 * The built-in container instance attributes
 */
export class BuiltInAttributes {
  /**
   * The id of the instance.
   */
  public static readonly INSTANCE_ID = 'instanceId';

  /**
   * The AvailabilityZone where the instance is running in.
   */
  public static readonly AVAILABILITY_ZONE = 'attribute:ecs.availability-zone';

  /**
   * The AMI id the instance is using.
   */
  public static readonly AMI_ID = 'attribute:ecs.ami-id';

  /**
   * The EC2 instance type.
   */
  public static readonly INSTANCE_TYPE = 'attribute:ecs.instance-type';

  /**
   * The operating system of the instance.
   *
   * Either 'linux' or 'windows'.
   */
  public static readonly OS_TYPE = 'attribute:ecs.os-type';
}<|MERGE_RESOLUTION|>--- conflicted
+++ resolved
@@ -232,11 +232,6 @@
     this.node.addValidation({
       validate: () => !this.taskDefinition.defaultContainer ? ['A TaskDefinition must have at least one essential container'] : [],
     });
-<<<<<<< HEAD
-=======
-
-    this.node.addValidation({ validate: () => this.validateEc2Service() });
->>>>>>> 94c1750a
   }
 
   /**
